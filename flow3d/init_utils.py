<<<<<<< HEAD
import time
=======
from typing import Literal

>>>>>>> 713129c3
import cupy as cp
import imageio.v3 as iio
import numpy as np

# from pytorch3d.ops import sample_farthest_points
import roma
import torch
import torch.nn.functional as F
from cuml import HDBSCAN, KMeans
from loguru import logger as guru
from matplotlib.pyplot import get_cmap
from tqdm import tqdm
from viser import ViserServer

from flow3d.loss_utils import (
    compute_accel_loss,
    compute_se3_smoothness_loss,
    compute_z_acc_loss,
    get_weights_for_procrustes,
    knn,
    masked_l1_loss,
)
from flow3d.params import GaussianParams, MotionBases
from flow3d.tensor_dataclass import StaticObservations, TrackObservations
from flow3d.transforms import cont_6d_to_rmat, rt_to_mat4, solve_procrustes
from flow3d.vis.utils import draw_keypoints_video, get_server, project_2d_tracks


def init_fg_from_tracks_3d(
    cano_t: int, tracks_3d: TrackObservations, motion_coefs: torch.Tensor
) -> GaussianParams:
    """
    using dataclasses individual tensors so we know they're consistent
    and are always masked/filtered together
    """
    num_fg = tracks_3d.xyz.shape[0]

    # Initialize gaussian colors.
    colors = torch.logit(tracks_3d.colors)
    # Initialize gaussian scales: find the average of the three nearest
    # neighbors in the first frame for each point and use that as the
    # scale.
    dists, _ = knn(tracks_3d.xyz[:, cano_t], 3)
    dists = torch.from_numpy(dists)
    scales = dists.mean(dim=-1, keepdim=True)
    scales = scales.clamp(torch.quantile(scales, 0.05), torch.quantile(scales, 0.95))
    scales = torch.log(scales.repeat(1, 3))
    # Initialize gaussian means.
    means = tracks_3d.xyz[:, cano_t]
    # Initialize gaussian orientations as random.
    quats = torch.rand(num_fg, 4)
    # Initialize gaussian opacities.
    opacities = torch.logit(torch.full((num_fg,), 0.7))
    gaussians = GaussianParams(means, quats, scales, colors, opacities, motion_coefs)
    return gaussians


def init_bg(
    points: StaticObservations,
) -> GaussianParams:
    """
    using dataclasses instead of individual tensors so we know they're consistent
    and are always masked/filtered together
    """
    num_init_bg_gaussians = points.xyz.shape[0]
    bg_scene_center = points.xyz.mean(0)
    bg_points_centered = points.xyz - bg_scene_center
    bg_min_scale = bg_points_centered.quantile(0.05, dim=0)
    bg_max_scale = bg_points_centered.quantile(0.95, dim=0)
    bg_scene_scale = torch.max(bg_max_scale - bg_min_scale).item() / 2.0
    bkdg_colors = torch.logit(points.colors)

    # Initialize gaussian scales: find the average of the three nearest
    # neighbors in the first frame for each point and use that as the
    # scale.
    dists, _ = knn(points.xyz, 3)
    dists = torch.from_numpy(dists)
    bg_scales = dists.mean(dim=-1, keepdim=True)
    bkdg_scales = torch.log(bg_scales.repeat(1, 3))

    bg_means = points.xyz

    # Initialize gaussian orientations by normals.
    local_normals = points.normals.new_tensor([[0.0, 0.0, 1.0]]).expand_as(
        points.normals
    )
    bg_quats = roma.rotvec_to_unitquat(
        F.normalize(local_normals.cross(points.normals), dim=-1)
        * (local_normals * points.normals).sum(-1, keepdim=True).acos_()
    ).roll(1, dims=-1)
    bg_opacities = torch.logit(torch.full((num_init_bg_gaussians,), 0.7))
    gaussians = GaussianParams(
        bg_means,
        bg_quats,
        bkdg_scales,
        bkdg_colors,
        bg_opacities,
        scene_center=bg_scene_center,
        scene_scale=bg_scene_scale,
    )
    return gaussians


def init_motion_params_with_procrustes(
    tracks_3d: TrackObservations,
    num_bases: int,
    rot_type: Literal["quat", "6d"],
    cano_t: int,
    cluster_init_method: str = "kmeans",
    min_mean_weight: float = 0.1,
    vis: bool = False,
    port: int = 8890,
) -> tuple[MotionBases, torch.Tensor, TrackObservations]:
    device = tracks_3d.xyz.device
    num_frames = tracks_3d.xyz.shape[1]
    # sample centers and get initial se3 motion bases by solving procrustes
    means_cano = tracks_3d.xyz[:, cano_t].clone()  # [num_gaussians, 3]

    # remove outliers
    scene_center = means_cano.median(dim=0).values
    print(f"{scene_center=}")
    dists = torch.norm(means_cano - scene_center, dim=-1)
    dists_th = torch.quantile(dists, 0.95)
    valid_mask = dists < dists_th

    # remove tracks that are not visible in any frame
    valid_mask = valid_mask & tracks_3d.visibles.any(dim=1)
    print(f"{valid_mask.sum()=}")

    tracks_3d = tracks_3d.filter_valid(valid_mask)

    if vis:
        server = get_server(port)
        try:
            pts = tracks_3d.xyz.cpu().numpy()
            clrs = tracks_3d.colors.cpu().numpy()
            while True:
                for t in range(num_frames):
                    server.scene.add_point_cloud("points", pts[:, t], clrs)
                    time.sleep(0.3)
        except KeyboardInterrupt:
            pass

    means_cano = means_cano[valid_mask]

    sampled_centers, num_bases, labels = sample_initial_bases_centers(
        cluster_init_method, cano_t, tracks_3d, num_bases
    )

    # assign each point to the label to compute the cluster weight
    ids, counts = labels.unique(return_counts=True)
    ids = ids[counts > 100]
    num_bases = len(ids)
    sampled_centers = sampled_centers[:, ids]
    print(f"{num_bases=} {sampled_centers.shape=}")

    # compute basis weights from the distance to the cluster centers
    dists2centers = torch.norm(means_cano[:, None] - sampled_centers, dim=-1)
    motion_coefs = 10 * torch.exp(-dists2centers)

    init_rots, init_ts = [], []

    if rot_type == "quat":
        id_rot = torch.tensor([1.0, 0.0, 0.0, 0.0], device=device)
        rot_dim = 4
    else:
        id_rot = torch.tensor([1.0, 0.0, 0.0, 0.0, 1.0, 0.0], device=device)
        rot_dim = 6

    init_rots = id_rot.reshape(1, 1, rot_dim).repeat(num_bases, num_frames, 1)
    init_ts = torch.zeros(num_bases, num_frames, 3, device=device)
    errs_before = np.full((num_bases, num_frames), -1.0)
    errs_after = np.full((num_bases, num_frames), -1.0)

    tgt_ts = list(range(cano_t - 1, -1, -1)) + list(range(cano_t, num_frames))
    print(f"{tgt_ts=}")
    for n, cluster_id in enumerate(ids):
        mask_in_cluster = labels == cluster_id
        cluster = tracks_3d.xyz[mask_in_cluster].transpose(
            0, 1
        )  # [num_frames, n_pts, 3]
        visibilities = tracks_3d.visibles[mask_in_cluster].swapaxes(
            0, 1
        )  # [num_frames, n_pts]
        confidences = tracks_3d.confidences[mask_in_cluster].swapaxes(
            0, 1
        )  # [num_frames, n_pts]
        weights = get_weights_for_procrustes(cluster, visibilities)
        prev_t = cano_t
        for cur_t in tgt_ts:
            # compute pairwise transform from cano_t
            procrustes_weights = (
                weights[cano_t]
                * weights[cur_t]
                * (confidences[cano_t] + confidences[cur_t])
                / 2
            )
            if procrustes_weights.sum() < min_mean_weight * num_frames:
                init_rots[n, cur_t] = init_rots[n, prev_t]
                init_ts[n, cur_t] = init_ts[n, prev_t]
                print(f"skipping {cur_t=} {procrustes_weights.sum()=}")
            else:
                se3, (err, err_before) = solve_procrustes(
                    cluster[cano_t],
                    cluster[cur_t],
                    weights=procrustes_weights,
                    enforce_se3=True,
                    rot_type=rot_type,
                )
                init_rot, init_t, _ = se3
                assert init_rot.shape[-1] == rot_dim
                # double cover
                if rot_type == "quat" and torch.linalg.norm(
                    init_rot - init_rots[n][prev_t]
                ) > torch.linalg.norm(-init_rot - init_rots[n][prev_t]):
                    init_rot = -init_rot
                init_rots[n, cur_t] = init_rot
                init_ts[n, cur_t] = init_t
                if err == np.nan:
                    print(f"{cur_t=} {err=}")
                    print(f"{procrustes_weights.isnan().sum()=}")
                if err_before == np.nan:
                    print(f"{cur_t=} {err_before=}")
                    print(f"{procrustes_weights.isnan().sum()=}")
                errs_after[n, cur_t] = err
                errs_before[n, cur_t] = err_before
            prev_t = cur_t

    guru.info(
        "procrustes init median error: {:.5f} => {:.5f}".format(
            np.median(errs_before[errs_before > 0]),
            np.median(errs_after[errs_after > 0]),
        )
    )
    guru.info(
        "procrustes init mean error: {:.5f} => {:.5f}".format(
            np.mean(errs_before[errs_before > 0]), np.mean(errs_after[errs_after > 0])
        )
    )
    guru.info(f"{init_rots.shape=}, {init_ts.shape=}, {motion_coefs.shape=}")

    if vis:
        server = get_server(port)
        center_idcs = torch.argmin(dists2centers, dim=0)
        print(f"{dists2centers.shape=} {center_idcs.shape=}")
        vis_se3_init_3d(server, init_rots, init_ts, means_cano[center_idcs])
        vis_tracks_3d(server, tracks_3d.xyz[center_idcs].numpy(), name="center_tracks")
        import ipdb

        ipdb.set_trace()

    bases = MotionBases(init_rots, init_ts)
    return bases, motion_coefs, tracks_3d


def run_initial_optim(
    fg: GaussianParams,
    bases: MotionBases,
    tracks_3d: TrackObservations,
    Ks: torch.Tensor,
    w2cs: torch.Tensor,
    num_iters: int = 1000,
    use_depth_range_loss: bool = False,
):
    """
    :param motion_rots: [num_bases, num_frames, 4|6]
    :param motion_transls: [num_bases, num_frames, 3]
    :param motion_coefs: [num_bases, num_frames]
    :param means: [num_gaussians, 3]
    """
    optimizer = torch.optim.Adam(
        [
            {"params": bases.params["rots"], "lr": 1e-2},
            {"params": bases.params["transls"], "lr": 3e-2},
            {"params": fg.params["motion_coefs"], "lr": 1e-2},
            {"params": fg.params["means"], "lr": 1e-3},
        ],
    )
    scheduler = torch.optim.lr_scheduler.ExponentialLR(
        optimizer, gamma=0.1 ** (1 / num_iters)
    )
    G = fg.params.means.shape[0]
    num_frames = bases.num_frames
    device = bases.params["rots"].device

    w_smooth_func = lambda i, min_v, max_v, th: (
        min_v if i <= th else (max_v - min_v) * (i - th) / (num_iters - th) + min_v
    )

    gt_2d, gt_depth = project_2d_tracks(
        tracks_3d.xyz.swapaxes(0, 1), Ks, w2cs, return_depth=True
    )
    # (G, T, 2)
    gt_2d = gt_2d.swapaxes(0, 1)
    # (G, T)
    gt_depth = gt_depth.swapaxes(0, 1)

    ts = torch.arange(0, num_frames, device=device)
    ts_clamped = torch.clamp(ts, min=1, max=num_frames - 2)
    ts_neighbors = torch.cat((ts_clamped - 1, ts_clamped, ts_clamped + 1))  # i (3B,)

    pbar = tqdm(range(0, num_iters))
    for i in pbar:
        coefs = fg.get_coefs()
        transfms = bases.compute_transforms(ts, coefs)
        positions = torch.einsum(
            "pnij,pj->pni",
            transfms,
            F.pad(fg.params["means"], (0, 1), value=1.0),
        )

        loss = 0.0
        track_3d_loss = masked_l1_loss(
            positions,
            tracks_3d.xyz,
            (tracks_3d.visibles.float() * tracks_3d.confidences)[..., None],
        )
        loss += track_3d_loss * 1.0

        pred_2d, pred_depth = project_2d_tracks(
            positions.swapaxes(0, 1), Ks, w2cs, return_depth=True
        )
        pred_2d = pred_2d.swapaxes(0, 1)
        pred_depth = pred_depth.swapaxes(0, 1)

        loss_2d = (
            masked_l1_loss(
                pred_2d,
                gt_2d,
                (tracks_3d.invisibles.float() * tracks_3d.confidences)[..., None],
                quantile=0.95,
            )
            / Ks[0, 0, 0]
        )
        loss += 0.5 * loss_2d

        if use_depth_range_loss:
            near_depths = torch.quantile(gt_depth, 0.0, dim=0, keepdim=True)
            far_depths = torch.quantile(gt_depth, 0.98, dim=0, keepdim=True)
            loss_depth_in_range = 0
            if (pred_depth < near_depths).any():
                loss_depth_in_range += (near_depths - pred_depth)[
                    pred_depth < near_depths
                ].mean()
            if (pred_depth > far_depths).any():
                loss_depth_in_range += (pred_depth - far_depths)[
                    pred_depth > far_depths
                ].mean()

            loss += loss_depth_in_range * w_smooth_func(i, 0.05, 0.5, 400)

        motion_coef_sparse_loss = 1 - (coefs**2).sum(dim=-1).mean()
        loss += motion_coef_sparse_loss * 0.01

        # motion basis should be smooth.
        w_smooth = w_smooth_func(i, 0.01, 0.1, 400)
        small_acc_loss = compute_se3_smoothness_loss(
            bases.params["rots"], bases.params["transls"]
        )
        loss += small_acc_loss * w_smooth

        small_acc_loss_tracks = compute_accel_loss(positions)
        loss += small_acc_loss_tracks * w_smooth * 0.5

        transfms_nbs = bases.compute_transforms(ts_neighbors, coefs)
        means_nbs = torch.einsum(
            "pnij,pj->pni", transfms_nbs, F.pad(fg.params["means"], (0, 1), value=1.0)
        )  # (G, 3n, 3)
        means_nbs = means_nbs.reshape(means_nbs.shape[0], 3, -1, 3)  # [G, 3, n, 3]
        z_accel_loss = compute_z_acc_loss(means_nbs, w2cs)
        loss += z_accel_loss * 0.1

        optimizer.zero_grad()
        loss.backward()
        optimizer.step()
        scheduler.step()

        pbar.set_description(
            f"{loss.item():.3f} "
            f"{track_3d_loss.item():.3f} "
            f"{motion_coef_sparse_loss.item():.3f} "
            f"{small_acc_loss.item():.3f} "
            f"{small_acc_loss_tracks.item():.3f} "
            f"{z_accel_loss.item():.3f} "
        )


def random_quats(N: int) -> torch.Tensor:
    u = torch.rand(N, 1)
    v = torch.rand(N, 1)
    w = torch.rand(N, 1)
    quats = torch.cat(
        [
            torch.sqrt(1.0 - u) * torch.sin(2.0 * np.pi * v),
            torch.sqrt(1.0 - u) * torch.cos(2.0 * np.pi * v),
            torch.sqrt(u) * torch.sin(2.0 * np.pi * w),
            torch.sqrt(u) * torch.cos(2.0 * np.pi * w),
        ],
        -1,
    )
    return quats


def compute_means(ts, fg: GaussianParams, bases: MotionBases):
    transfms = bases.compute_transforms(ts, fg.get_coefs())
    means = torch.einsum(
        "pnij,pj->pni",
        transfms,
        F.pad(fg.params["means"], (0, 1), value=1.0),
    )
    return means


def vis_init_params(
    server,
    fg: GaussianParams,
    bases: MotionBases,
    name="init_params",
    num_vis: int = 100,
):
    idcs = np.random.choice(fg.num_gaussians, num_vis)
    labels = np.linspace(0, 1, num_vis)
    ts = torch.arange(bases.num_frames, device=bases.params["rots"].device)
    with torch.no_grad():
        pred_means = compute_means(ts, fg, bases)
        vis_means = pred_means[idcs].detach().cpu().numpy()
    vis_tracks_3d(server, vis_means, labels, name=name)


@torch.no_grad()
def vis_se3_init_3d(server, init_rots, init_ts, basis_centers):
    """
    :param init_rots: [num_bases, num_frames, 4|6]
    :param init_ts: [num_bases, num_frames, 3]
    :param basis_centers: [num_bases, 3]
    """
    # visualize the initial centers across time
    rot_dim = init_rots.shape[-1]
    assert rot_dim in [4, 6]
    num_bases = init_rots.shape[0]
    assert init_ts.shape[0] == num_bases
    assert basis_centers.shape[0] == num_bases
    labels = np.linspace(0, 1, num_bases)
    if rot_dim == 4:
        quats = F.normalize(init_rots, dim=-1, p=2)
        rmats = roma.unitquat_to_rotmat(quats.roll(-1, dims=-1))
    else:
        rmats = cont_6d_to_rmat(init_rots)
    transls = init_ts
    transfms = rt_to_mat4(rmats, transls)
    center_tracks3d = torch.einsum(
        "bnij,bj->bni", transfms, F.pad(basis_centers, (0, 1), value=1.0)
    )[..., :3]
    vis_tracks_3d(server, center_tracks3d.cpu().numpy(), labels, name="se3_centers")


@torch.no_grad()
def vis_tracks_2d_video(
    path,
    imgs: np.ndarray,
    tracks_3d: np.ndarray,
    Ks: np.ndarray,
    w2cs: np.ndarray,
    occs=None,
    radius: int = 3,
):
    num_tracks = tracks_3d.shape[0]
    labels = np.linspace(0, 1, num_tracks)
    cmap = get_cmap("gist_rainbow")
    colors = cmap(labels)[:, :3]
    tracks_2d = (
        project_2d_tracks(tracks_3d.swapaxes(0, 1), Ks, w2cs).cpu().numpy()  # type: ignore
    )
    frames = np.asarray(
        draw_keypoints_video(imgs, tracks_2d, colors, occs, radius=radius)
    )
    iio.imwrite(path, frames, fps=15)


def vis_tracks_3d(
    server: ViserServer,
    vis_tracks: np.ndarray,
    vis_label: np.ndarray | None = None,
    name: str = "tracks",
):
    """
    :param vis_tracks (np.ndarray): (N, T, 3)
    :param vis_label (np.ndarray): (N)
    """
    cmap = get_cmap("gist_rainbow")
    if vis_label is None:
        vis_label = np.linspace(0, 1, len(vis_tracks))
    colors = cmap(np.asarray(vis_label))[:, :3]
    guru.info(f"{colors.shape=}, {vis_tracks.shape=}")
    N, T = vis_tracks.shape[:2]
    vis_tracks = np.asarray(vis_tracks)
    for i in range(N):
        server.scene.add_spline_catmull_rom(
            f"/{name}/{i}/spline", vis_tracks[i], color=colors[i], segments=T - 1
        )
        server.scene.add_point_cloud(
            f"/{name}/{i}/start",
            vis_tracks[i, [0]],
            colors=colors[i : i + 1],
            point_size=0.05,
            point_shape="circle",
        )
        server.scene.add_point_cloud(
            f"/{name}/{i}/end",
            vis_tracks[i, [-1]],
            colors=colors[i : i + 1],
            point_size=0.05,
            point_shape="diamond",
        )


def sample_initial_bases_centers(
    mode: str, cano_t: int, tracks_3d: TrackObservations, num_bases: int
):
    """
    :param mode: "farthest" | "hdbscan" | "kmeans"
    :param tracks_3d: [G, T, 3]
    :param cano_t: canonical index
    :param num_bases: number of SE3 bases
    """
    assert mode in ["farthest", "hdbscan", "kmeans"]
    means_canonical = tracks_3d.xyz[:, cano_t].clone()
    # if mode == "farthest":
    #     vis_mask = tracks_3d.visibles[:, cano_t]
    #     sampled_centers, _ = sample_farthest_points(
    #         means_canonical[vis_mask][None],
    #         K=num_bases,
    #         random_start_point=True,
    #     )  # [1, num_bases, 3]
    #     dists2centers = torch.norm(means_canonical[:, None] - sampled_centers, dim=-1).T
    #     return sampled_centers, num_bases, dists2centers

    # linearly interpolate missing 3d points
    xyz = cp.asarray(tracks_3d.xyz)
    print(f"{xyz.shape=}")
    visibles = cp.asarray(tracks_3d.visibles)

    num_tracks = xyz.shape[0]
    xyz_interp = batched_interp_masked(xyz, visibles)

    # num_vis = 50
    # server = get_server(port=8890)
    # idcs = np.random.choice(num_tracks, num_vis)
    # labels = np.linspace(0, 1, num_vis)
    # vis_tracks_3d(server, tracks_3d.xyz[idcs].get(), labels, name="raw_tracks")
    # vis_tracks_3d(server, xyz_interp[idcs].get(), labels, name="interp_tracks")
    # import ipdb; ipdb.set_trace()

    velocities = xyz_interp[:, 1:] - xyz_interp[:, :-1]
    vel_dirs = (
        velocities / (cp.linalg.norm(velocities, axis=-1, keepdims=True) + 1e-5)
    ).reshape((num_tracks, -1))

    # [num_bases, num_gaussians]
    if mode == "kmeans":
        model = KMeans(n_clusters=num_bases)
    else:
        model = HDBSCAN(min_cluster_size=20, max_cluster_size=num_tracks // 4)
    model.fit(vel_dirs)
    labels = model.labels_
    num_bases = labels.max().item() + 1
    sampled_centers = torch.stack(
        [
            means_canonical[torch.tensor(labels == i)].median(dim=0).values
            for i in range(num_bases)
        ]
    )[None]
    print("number of {} clusters: ".format(mode), num_bases)
    return sampled_centers, num_bases, torch.tensor(labels)


def interp_masked(vals: cp.ndarray, mask: cp.ndarray, pad: int = 1) -> cp.ndarray:
    """
    hacky way to interpolate batched with cupy
    by concatenating the batches and pad with dummy values
    :param vals: [B, M, *]
    :param mask: [B, M]
    """
    assert mask.ndim == 2
    assert vals.shape[:2] == mask.shape

    B, M = mask.shape

    # get the first and last valid values for each track
    sh = vals.shape[2:]
    vals = vals.reshape((B, M, -1))
    D = vals.shape[-1]
    first_val_idcs = cp.argmax(mask, axis=-1)
    last_val_idcs = M - 1 - cp.argmax(cp.flip(mask, axis=-1), axis=-1)
    bidcs = cp.arange(B)

    v0 = vals[bidcs, first_val_idcs][:, None]
    v1 = vals[bidcs, last_val_idcs][:, None]
    m0 = mask[bidcs, first_val_idcs][:, None]
    m1 = mask[bidcs, last_val_idcs][:, None]
    if pad > 1:
        v0 = cp.tile(v0, [1, pad, 1])
        v1 = cp.tile(v1, [1, pad, 1])
        m0 = cp.tile(m0, [1, pad])
        m1 = cp.tile(m1, [1, pad])

    vals_pad = cp.concatenate([v0, vals, v1], axis=1)
    mask_pad = cp.concatenate([m0, mask, m1], axis=1)

    M_pad = vals_pad.shape[1]
    vals_flat = vals_pad.reshape((B * M_pad, -1))
    mask_flat = mask_pad.reshape((B * M_pad,))
    idcs = cp.where(mask_flat)[0]

    cx = cp.arange(B * M_pad)
    out = cp.zeros((B * M_pad, D), dtype=vals_flat.dtype)
    for d in range(D):
        out[:, d] = cp.interp(cx, idcs, vals_flat[idcs, d])

    out = out.reshape((B, M_pad, *sh))[:, pad:-pad]
    return out


def batched_interp_masked(
    vals: cp.ndarray, mask: cp.ndarray, batch_num: int = 4096, batch_time: int = 64
):
    assert mask.ndim == 2
    B, M = mask.shape
    out = cp.zeros_like(vals)
    for b in tqdm(range(0, B, batch_num), leave=False):
        for m in tqdm(range(0, M, batch_time), leave=False):
            x = interp_masked(
                vals[b : b + batch_num, m : m + batch_time],
                mask[b : b + batch_num, m : m + batch_time],
            )  # (batch_num, batch_time, *)
            out[b : b + batch_num, m : m + batch_time] = x
    return out<|MERGE_RESOLUTION|>--- conflicted
+++ resolved
@@ -1,9 +1,6 @@
-<<<<<<< HEAD
 import time
-=======
 from typing import Literal
 
->>>>>>> 713129c3
 import cupy as cp
 import imageio.v3 as iio
 import numpy as np
